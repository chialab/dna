--- conflicted
+++ resolved
@@ -67,7 +67,7 @@
 * @param context The current render context.
 * @return A template.
 */
-export type TemplateFunction<P = {}> = (props: P, state: Map<string, unknown>, update: () => boolean, live: () => boolean, context: Context<Node>) => Template;
+export type TemplateFunction<P = {}> = (props: P, context: Context<Node>) => Template;
 
 /**
  * A constructor alias used for JSX fragments </>.
@@ -355,6 +355,8 @@
     first?: Node;
     last?: Node;
     function?: TemplateFunction;
+    isAlive?: () => boolean;
+    requestUpdate?: () => boolean;
     fragments: Context<Node>[];
     parent?: Context<Node>;
     root?: Context<Node>;
@@ -666,21 +668,14 @@
                 renderFragmentContext.state = state;
                 renderFragmentContext.function = Function;
                 renderFragmentContext.first = placeholder;
-<<<<<<< HEAD
-                const live = () => fragments.indexOf(renderFragmentContext) !== -1;
-=======
-                renderFragmentContext.isAlive = function() {
-                    return fragments.indexOf(this) !== -1;
-                };
-                renderFragmentContext.requestUpdate = function() {
-                    if (!((this.isAlive as Function))()) {
+                const isAlive = renderFragmentContext.isAlive = () =>  fragments.indexOf(renderFragmentContext) !== -1;
+                renderFragmentContext.requestUpdate = () => {
+                    if (!isAlive()) {
                         return false;
                     }
                     internalRender(root, template, slot, previousContext, namespace, rootContext, refContext, renderFragmentContext);
                     return true;
                 };
->>>>>>> 50d6b18a
-
                 renderContext = renderFragmentContext;
                 currentFragment = renderFragmentContext;
                 fragment = undefined;
@@ -693,9 +688,6 @@
                                 children,
                                 ...properties,
                             },
-                            state,
-                            () => (renderFragmentContext.requestUpdate as Function)(),
-                            () => (renderFragmentContext.isAlive as Function)(),
                             renderContext
                         ),
                     ],
