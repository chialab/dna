--- conflicted
+++ resolved
@@ -8,11 +8,8 @@
     TestComponent4,
 } from '../components/template.js';
 import chai from 'chai/chai.js';
-<<<<<<< HEAD
-=======
 
 DOM.lifeCycle(true);
->>>>>>> 6019fd9b
 
 const WRAPPER = document.body;
 
