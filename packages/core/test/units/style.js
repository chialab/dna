/* eslint-env mocha */

import { define, render, DOM } from '../../index.js';
import { TestComponent1, TestComponent2, TestComponent3, TestComponent4 } from '../components/style.js';
import chai from 'chai/chai.js';
<<<<<<< HEAD
=======

DOM.lifeCycle(true);
>>>>>>> 6019fd9b

const WRAPPER = document.body;

define('test1-style-component', TestComponent1);
define('test2-style-component', TestComponent2, {
    extends: 'div',
});
define('test3-style-component', TestComponent3);
define('test4-style-component', TestComponent4);

function normalizeContent(content) {
    return content.replace(/^("|')/, '').replace(/("|')$/, '');
}

describe('Unit: StyleComponent', () => {
    const elem1 = render(WRAPPER, TestComponent1);
    const elem2 = render(WRAPPER, TestComponent2);
    const elem3 = render(WRAPPER, TestComponent3);
    const elem4 = render(WRAPPER, TestComponent4);

    it('should handle `css` getter property', () => {
        let style = window.getComputedStyle((elem1.node.shadowRoot || elem1.node).querySelector('h1'));
        chai.assert.equal(style.color, 'rgb(95, 158, 160)');
        chai.assert.equal(style.backgroundColor, 'rgb(95, 158, 160)');
    });

    it('should handle `css` getter property with state', () => {
        let style = window.getComputedStyle((elem2.node.shadowRoot || elem2.node).querySelector('h1'));
        chai.assert.equal(style.color, 'rgb(95, 158, 160)');
        chai.assert.equal(style.backgroundColor, 'rgb(95, 158, 160)');
    });

    it('should handle `css` with content getter property', () => {
        let root = elem3.node.shadowRoot || elem3.node;
        let before1 = window.getComputedStyle(root.querySelector('#before1'), ':before');
        let before2 = window.getComputedStyle(root.querySelector('#before2'), ':before');
        let before3 = window.getComputedStyle(root.querySelector('#before3'), ':before');
        let before4 = window.getComputedStyle(root.querySelector('#before4'), ':before');
        let before5 = window.getComputedStyle(root.querySelector('#before5'), ':before');
        let before6 = window.getComputedStyle(root.querySelector('#before6'), ':before');
        chai.assert.equal(normalizeContent(before1.content), 'Hello');
        chai.assert.oneOf(normalizeContent(before2.content), ['before2', 'attr(id)']);
        chai.assert.equal(normalizeContent(before3.content), 'Hello world');
        chai.assert.equal(normalizeContent(before4.content), 'attr(id)');
        chai.assert.equal(normalizeContent(before5.content), '♜');
        chai.assert.equal(normalizeContent(before6.content), 'hello-world');
    });

    it('should handle `css` comments', () => {
        let style = window.getComputedStyle((elem4.node.shadowRoot || elem4.node).querySelector('h1'));
        chai.assert.equal(style.color, 'rgb(95, 158, 160)');
        chai.assert.equal(style.backgroundColor, 'rgb(95, 158, 160)');
    });
});<|MERGE_RESOLUTION|>--- conflicted
+++ resolved
@@ -3,11 +3,8 @@
 import { define, render, DOM } from '../../index.js';
 import { TestComponent1, TestComponent2, TestComponent3, TestComponent4 } from '../components/style.js';
 import chai from 'chai/chai.js';
-<<<<<<< HEAD
-=======
 
 DOM.lifeCycle(true);
->>>>>>> 6019fd9b
 
 const WRAPPER = document.body;
 
