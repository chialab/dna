/* eslint-env mocha */
import { define, render, DOM, IDOM } from '../../index.js';
import {
    TestComponent1,
    TestComponent2,
    TestComponent3,
    TestComponent4,
    TestComponent5,
    TestPlaceholder,
    Test2Placeholder,
} from '../components/template.js';
import chai from 'chai/chai.js';
<<<<<<< HEAD
=======

DOM.lifeCycle(true);
>>>>>>> 6019fd9b

// eslint-disable-next-line
const h = IDOM.h;

const WRAPPER = document.body;
self.IDOM = IDOM;

define('test1-idom-template-component', TestComponent1);
define('test2-idom-template-component', TestComponent2);
define('test3-idom-template-component', TestComponent3);
define('test4-idom-template-component', TestComponent4);
define('test5-idom-template-component', TestComponent5);
define('test-idom-placeholder', TestPlaceholder);
define('test2-idom-placeholder', Test2Placeholder, {
    extends: 'figure',
});

describe('Unit: IDOMTemplateComponent', () => {
    it('should handle `template` with IDOM calls', () => {
        const elem = render(WRAPPER, TestComponent1);

        chai.assert.equal(elem.node.innerHTML, '<span>Hello, </span>');
        elem.name = 'Alan';
        elem.lastName = 'Turing';
        elem.title = 'Title';
        chai.assert.equal(elem.node.innerHTML, '<h1>Title</h1><br><span>Hello, Alan Turing</span>');
    });

    it('should handle `template` with JSX IDOM calls', () => {
        const elem = render(WRAPPER, TestComponent2);

        chai.assert.equal(elem.node.innerHTML, '<span class="dna-test">Hello DNA!</span>');
    });

    it('should handle templates with <svg>', () => {
        const elem = render(WRAPPER, TestComponent4);

        elem.radius = 40;

        let svg = elem.node.firstElementChild;
        let circle = svg.querySelector('circle');
        chai.assert.equal(svg && svg.tagName.toUpperCase(), 'SVG');
        chai.assert.equal(circle.getAttribute('r'), '40');
    });

    describe('should handle sub components', () => {
        const elem = render(WRAPPER, TestComponent5);

        it('and their callbacks', () => {
            const testElement1 = elem.node.querySelector('test-idom-placeholder');
            const testElement2 = elem.node.querySelector('figure');
            chai.assert.equal(DOM.getNodeComponent(testElement1).value, 6);
            chai.assert.equal(DOM.getNodeComponent(testElement2).value, 11);
        });

        it('and their life cycle (connected)', () => {
            const testElement1 = elem.node.querySelector('test-idom-placeholder');
            chai.assert.equal(DOM.getNodeComponent(testElement1).attached, true);
        });

        it('and their life cycle (disconnected)', () => {
            DOM.removeChild(WRAPPER, elem);
            const testElement1 = elem.node.querySelector('test-idom-placeholder');
            chai.assert.equal(DOM.getNodeComponent(testElement1).attached, false);
        });

        it('and their life cycle (riconnected)', () => {
            DOM.appendChild(WRAPPER, elem);
            const testElement1 = elem.node.querySelector('test-idom-placeholder');
            chai.assert.equal(DOM.getNodeComponent(testElement1).attached, true);
        });
    });
});<|MERGE_RESOLUTION|>--- conflicted
+++ resolved
@@ -10,11 +10,8 @@
     Test2Placeholder,
 } from '../components/template.js';
 import chai from 'chai/chai.js';
-<<<<<<< HEAD
-=======
 
 DOM.lifeCycle(true);
->>>>>>> 6019fd9b
 
 // eslint-disable-next-line
 const h = IDOM.h;
