--- conflicted
+++ resolved
@@ -3,11 +3,8 @@
 import { define, DOM, IDOM } from '../../index.js';
 import { TestComponent } from '../components/observer.js';
 import chai from 'chai/chai.js';
-<<<<<<< HEAD
-=======
 
 DOM.lifeCycle(true);
->>>>>>> 6019fd9b
 
 // eslint-disable-next-line
 const h = IDOM.h;
