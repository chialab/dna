/* eslint-env mocha */

import { render, define, DOM } from '../../index.js';
import { TestBaseIDOMComponent } from '../components/base.js';
import chai from 'chai/chai.js';
<<<<<<< HEAD
=======

DOM.lifeCycle(true);
>>>>>>> 6019fd9b

const WRAPPER = document.body;

class TestBaseIDOMComponent2 extends TestBaseIDOMComponent { }

define('test-base-idom-component', TestBaseIDOMComponent);
define('test-base-idom-component-2', TestBaseIDOMComponent2, {
    extends: 'button',
});

describe('Unit: Base IDOM Component', () => {
    const elem = render(WRAPPER, TestBaseIDOMComponent, { lastName: 'Turing' });

    describe('> created', () => {
        it('check if element has the correct tag', () => {
            chai.assert.equal(elem.node.tagName.toLowerCase(), 'test-base-idom-component');
        });

        it('check if element is correctly instantiated', () => {
            chai.assert.equal(elem.created, true);
        });
    });

    describe('> attached', () => {
        it('check if element is correctly attached to the tree', () => {
            chai.assert.equal(elem.attached, true);
        });
    });

    describe('> attributeChanged', () => {
        DOM.setAttribute(elem, 'name', 'Alan');
        it('check if element is correctly trigger attributeChangedCallback', () => {
            chai.assert.equal(elem.name, 'Alan');
        });
    });

    describe('> render', () => {
        it('check if element has been correctly rendered', () => {
            chai.assert.equal(elem.node.querySelector('span').textContent, 'Alan Turing');
        });
    });

    describe('> detached', () => {
        it('check if element is correctly detached from the tree', () => {
            DOM.removeChild(WRAPPER, elem);
            chai.assert.equal(elem.attached, false);
        });
    });
});

describe('Unit: Base IDOM Component with native element', () => {
    const elem = render(WRAPPER, TestBaseIDOMComponent2, { lastName: 'Turing' });

    describe('> created', () => {
        it('check if element has the correct tag', () => {
            chai.assert.equal(elem.node.tagName.toLowerCase(), 'button');
            chai.assert.equal(elem.node.getAttribute('is'), 'test-base-idom-component-2');
        });

        it('check if element is correctly instantiated', () => {
            chai.assert.equal(elem.created, true);
        });
    });

    describe('> attached', () => {
        it('check if element is correctly attached to the tree', () => {
            chai.assert.equal(elem.attached, true);
        });
    });

    describe('> attributeChanged', () => {
        DOM.setAttribute(elem, 'name', 'Alan');
        it('check if element is correctly trigger attributeChangedCallback', () => {
            chai.assert.equal(elem.name, 'Alan');
        });
    });

    describe('> render', () => {
        it('check if element has been correctly rendered', () => {
            chai.assert.equal(elem.node.querySelector('span').textContent, 'Alan Turing');
        });
    });

    describe('> detached', () => {
        it('check if element is correctly detached from the tree', () => {
            DOM.removeChild(WRAPPER, elem);
            chai.assert.equal(elem.attached, false);
        });
    });
});<|MERGE_RESOLUTION|>--- conflicted
+++ resolved
@@ -3,11 +3,8 @@
 import { render, define, DOM } from '../../index.js';
 import { TestBaseIDOMComponent } from '../components/base.js';
 import chai from 'chai/chai.js';
-<<<<<<< HEAD
-=======
 
 DOM.lifeCycle(true);
->>>>>>> 6019fd9b
 
 const WRAPPER = document.body;
 
